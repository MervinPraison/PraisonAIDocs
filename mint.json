{
  "$schema": "https://mintlify.com/schema.json",
  "name": "PraisonAI Documentation",
  "logo": {
    "light": "/docs/images/praisonai-logo-large-dark.png",
    "dark": "/docs/images/praisonai-logo-large-light.png",
    "href": "/docs/index"
  },
  "layout": "sidenav",
  "favicon": "/docs/images/praisonai-android-chrome-192x192.png",
  "sidebar": {
    "items": "border"
  },
  "colors": {
    "primary": "#0069ED",
    "light": "#4D9CFF",
    "dark": "#0050B4"
  },
  "api": {
    "auth": {
      "method": "bearer"
    }
  },
  "background": {
    "style": "windows"
  },
  "mobileBreakpoint": 768,
  "viewport": {
    "width": "device-width",
    "initialScale": 1,
    "maximumScale": 1,
    "userScalable": false
  },
  "topbarLinks": [
    {
      "name": "Community",
      "url": "https://github.com/MervinPraison/PraisonAI/discussions"
    }
  ],
  "topbarCtaButton": {
    "type": "github",
    "url": "https://github.com/MervinPraison/PraisonAI"
  },
  "codeBlock": {
    "mode": "auto"
  },
  "feedback": {
    "thumbsRating": true,
    "suggestEdit": true
  },
  "redirects": [
    {
      "source": "/index",
      "destination": "/docs/index"
    },
    {
      "source": "/",
      "destination": "/docs/index"
    },
    {
      "source": "/introduction",
      "destination": "/docs/introduction"
    },
    {
      "source": "/installation",
      "destination": "/docs/installation"
    },
    {
      "source": "/quickstart",
      "destination": "/docs/quickstart"
    },
    {
      "source": "/concepts/:slug*",
      "destination": "/docs/concepts/:slug*"
    },
    {
      "source": "/features/:slug*",
      "destination": "/docs/features/:slug*"
    },
    {
      "source": "/models/:slug*",
      "destination": "/docs/models/:slug*"
    },
    {
      "source": "/models",
      "destination": "/docs/models"
    },
    {
      "source": "/course/:slug*",
      "destination": "/docs/course/:slug*"
    },
    {
      "source": "/examples/:slug*",
      "destination": "/docs/examples/:slug*"
    },
    {
      "source": "/agents/:slug*",
      "destination": "/docs/agents/:slug*"
    },
    {
      "source": "/agents",
      "destination": "/docs/agents/agents"
    },
    {
      "source": "/mcp/:slug*",
      "destination": "/docs/mcp/:slug*"
    },
    {
      "source": "/tools/:slug*",
      "destination": "/docs/tools/:slug*"
    },
    {
      "source": "/tools",
      "destination": "/docs/tools/tools"
    },
    {
      "source": "/js/:slug*",
      "destination": "/docs/js/:slug*"
    },
    {
      "source": "/js",
      "destination": "/docs/js/js"
    },
    {
      "source": "/train",
      "destination": "/docs/train"
    },
    {
      "source": "/playground",
      "destination": "/docs/playground"
    },
    {
      "source": "/framework/:slug*",
      "destination": "/docs/framework/:slug*"
    },
    {
      "source": "/ui/:slug*",
      "destination": "/docs/ui/:slug*"
    },
    {
      "source": "/ui",
      "destination": "/docs/ui/overview"
    },
    {
      "source": "/deploy/:slug*",
      "destination": "/docs/deploy/:slug*"
    },
    {
      "source": "/deploy",
      "destination": "/docs/deploy/deploy"
    },
    {
      "source": "/monitoring/:slug*",
      "destination": "/docs/monitoring/:slug*"
    },
    {
      "source": "/developers/:slug*",
      "destination": "/docs/developers/:slug*"
    },
    {
      "source": "/nocode/:slug*",
      "destination": "/docs/nocode/:slug*"
    },
    {
      "source": "/api/:slug*",
      "destination": "/docs/api/:slug*"
    },
    {
      "source": "/firecrawl",
      "destination": "/docs/firecrawl"
    }
  ],
  "tabs": [
    {
        "name": "Agents",
        "url": "/docs/agents"
    },
    {
        "name": "UI",
        "url": "/docs/ui"
    },
    {
        "name": "Tools",
        "url": "/docs/tools"
    },
    {
        "name": "MCP",
        "url": "/docs/mcp"
    },
    {
        "name": "Deploy",
        "url": "/docs/deploy"
    },
    {
      "name": "Examples",
      "url": "/docs/examples"
    },
    {
        "name": "JS",
        "url": "/docs/js"
    },
    {
        "name": "Course",
        "url": "/docs/course"
    }
  ],
  "navigation": [
    {
      "group": "",
      "pages": ["docs/index"]
    },
    {
      "group": "Getting Started",
      "pages": [
        "docs/introduction",
        "docs/installation",
        "docs/quickstart"
      ]
    },
    {
      "group": "Core Concepts",
      "pages": [
        "docs/concepts/agents",
        "docs/concepts/tasks",
        "docs/concepts/process",
        "docs/concepts/tools",
        "docs/concepts/memory",
        "docs/concepts/knowledge",
        "docs/concepts/handoff",
        "docs/concepts/approval",
        "docs/concepts/guardrails",
        "docs/concepts/input-handling",
        "docs/concepts/session-management"
      ]
    },
    {
      "group": "Workflows",
      "pages": [
        "docs/features/routing",
        "docs/features/orchestrator-worker",
        "docs/features/autonomous-workflow",
        "docs/features/parallelisation",
        "docs/features/promptchaining",
        "docs/features/evaluator-optimiser",
        "docs/features/repetitive"
      ]
    },
    {
      "group": "Features",
      "pages": [
        "docs/features/cli",
        "docs/features/autoagents",
        "docs/features/image-generation",
        "docs/features/selfreflection",
        "docs/features/rag",
        "docs/features/reasoning-extract",
        "docs/features/reasoning",
        "docs/features/multimodal",
        "docs/features/langchain",
        "docs/features/async",
        "docs/features/mini",
        "docs/features/generate-reasoning",
        "docs/features/codeagent",
        "docs/features/mathagent",
        "docs/features/model-capabilities",
        "docs/features/structured",
        "docs/features/stateful-agents",
        "docs/features/task-context-control",
        "docs/features/callbacks",
        "docs/features/chat-with-pdf",
        "docs/features/context-window-management",
        "docs/features/camera-integration",
        "docs/features/advanced-memory",
        "docs/features/knowledge",
        "docs/features/sessions",
        "docs/features/approval",
        "docs/features/guardrails",
<<<<<<< HEAD
        "docs/features/handoffs",
        "docs/features/multi-provider-advanced",
        "docs/features/quality-based-rag"
=======
        "docs/features/workflow-validation",
        "docs/features/handoffs"
>>>>>>> 5979bbdc
      ]
    },
    {
      "group": "Models",
      "pages": [
        "docs/models",
        "docs/models/openai",
        "docs/models/ollama",
        "docs/models/groq",
        "docs/models/google",
        "docs/models/openrouter",
        "docs/models/anthropic",
        "docs/models/aws",
        "docs/models/cohere",
        "docs/models/mistral",
        "docs/models/deepseek",
        "docs/models/other"
      ]
    },
    {
      "group": "Course",
      "pages": [
        "docs/course/agents/01-introduction",
        "docs/course/agents/02-types-of-agents",
        "docs/course/agents/03-agent-architecture",
        "docs/course/agents/04-agent-instructions",
        "docs/course/agents/05-agent-tools",
        "docs/course/agents/06-agent-memory",
        "docs/course/agents/07-multi-agent-systems",
        "docs/course/agents/08-agent-process",
        "docs/course/agents/09-knowledge-bases",
        "docs/course/agents/10-agent-tasks",
        "docs/course/agents/11-creating-your-first-agent",
        "docs/course/agents/12-adding-tools-to-agents",
        "docs/course/agents/13-building-multi-agent-system",
        "docs/course/agents/14-conversational-agents",
        "docs/course/agents/15-research-agents",
        "docs/course/agents/16-content-creation-agents",
        "docs/course/agents/17-data-analysis-agents",
        "docs/course/agents/18-customer-support-agents",
        "docs/course/agents/19-personal-assistant-agents",
        "docs/course/agents/20-deploying-agents"
      ]
    },
    {
      "group": "Examples",
      "pages": [
        "docs/examples/examples",
        "docs/examples/code-analysis",
        "docs/examples/hackathon-judge",
        "docs/examples/predictive-maintenance",
        "docs/examples/emergency-response",
        "docs/examples/code-review",
        "docs/examples/fraud-detection",
        "docs/examples/supply-chain",
        "docs/examples/healthcare-diagnosis",
        "docs/examples/customer-service",
        "docs/examples/smart-city",
        "docs/examples/multilingual-content",
        "docs/examples/adaptive-learning",
        "docs/examples/crypto-validator",
        "docs/examples/space-mission",
        "docs/examples/neural-architecture",
        "docs/examples/defi-market-maker",
        "docs/examples/medicine-protocol",
        "docs/examples/climate-impact",
        "docs/examples/vulnerability-detection",
        "docs/examples/research-assistant",
        "docs/examples/quantum-optimiser"
      ]
    },
    {
      "group": "Agents",
      "pages": [
        "docs/agents/agents",
        "docs/agents/data-analyst",
        "docs/agents/finance",
        "docs/agents/image",
        "docs/agents/image-to-text",
        "docs/agents/markdown",
        "docs/agents/planning",
        "docs/agents/programming",
        "docs/agents/shopping",
        "docs/agents/single",
        "docs/agents/video",
        "docs/agents/websearch",
        "docs/agents/wikipedia",
        "docs/agents/research",
        "docs/agents/recommendation"
      ]
    },
    {
      "group": "MCP",
      "pages": [
        "docs/mcp/airbnb",
        "docs/mcp/stdio",
        "docs/mcp/sse",
        "docs/mcp/sse-transport",
        "docs/mcp/mcp-server",
        "docs/mcp/mcp-tools",
        "docs/mcp/ollama",
        "docs/mcp/groq",
        "docs/mcp/openrouter",
        "docs/mcp/xai",
        "docs/mcp/openai",
        "docs/mcp/anthropic",
        "docs/mcp/gemini",
        "docs/mcp/mistral",
        "docs/mcp/playwright",
        "docs/mcp/whatsapp",
        "docs/mcp/perplexity",
        "docs/mcp/ollama-python",
        "docs/mcp/bravesearch",
        "docs/mcp/custom",
        "docs/mcp/sequential-thinking",
        "docs/mcp/filesystem",
        "docs/mcp/github",
        "docs/mcp/gdrive",
        "docs/mcp/gitlab",
        "docs/mcp/google-maps",
        "docs/mcp/memory",
        "docs/mcp/redis",
        "docs/mcp/stockprice",
        "docs/mcp/postgres",
        "docs/mcp/puppeteer",
        "docs/mcp/everart",
        "docs/mcp/slack",
        "docs/mcp/custom-python-client",
        "docs/mcp/custom-python-server"
      ]
    },
    {
      "group": "Tools",
      "pages": [
        "docs/tools/tools",
        "docs/tools/langchain_tools",
        "docs/tools/gemini-internal-tools",
        {
          "group": "External Tools",
          "icon": "subscript",
          "pages": [
            "docs/tools/external/serp-api",
            "docs/tools/external/brave-search",
            "docs/tools/external/google-trends",
            "docs/tools/external/exa-search",
            "docs/tools/external/wikipedia-search",
            "docs/tools/external/duckduckgo-search",
            "docs/tools/external/google-serper-search",
            "docs/tools/external/serp-search"
          ]
        },
        "docs/tools/duckduckgo_tools",
        "docs/tools/arxiv_tools",
        "docs/tools/calculator_tools",
        "docs/tools/csv_tools",
        "docs/tools/duckdb_tools",
        "docs/tools/excel_tools",
        "docs/tools/file_tools",
        "docs/tools/json_tools",
        "docs/tools/newspaper_tools",
        "docs/tools/pandas_tools",
        "docs/tools/python_tools",
        "docs/tools/shell_tools",
        "docs/tools/spider_tools",
        "docs/tools/wikipedia_tools",
        "docs/tools/xml_tools",
        "docs/tools/yaml_tools",
        "docs/tools/yfinance_tools",
        "docs/tools/searxng",
        "docs/tools/chain-of-thought",
        "docs/tools/trafilatura",
        "docs/tools/custom",
        "docs/tools/tools_class",
        "docs/tools/gpt",
        "docs/tools/duckduckgo",
        "docs/tools/langchain",
        "docs/firecrawl",
        "docs/tools/wikipedia",
        "docs/tools/youtube",
        "docs/tools/tavily",
        "docs/tools/reddit",
        "docs/tools/you.com",
        "docs/tools/crawl4ai",
        "docs/tools/mem0",
        "docs/tools/composio",
        "docs/tools/googlecalendar"
      ]
    },
    {
      "group": "JavaScript",
      "pages": [
        "docs/js/js",
        {
          "group": "TypeScript Agents",
          "icon": "subscript",
          "pages": [
            "docs/js/typescript",
            "docs/js/customtools"
          ]
        },
        "docs/js/nodejs",
        "docs/js/typescript-async",
        "docs/js/development"
      ]
    },
    {
      "group": "Other Features",
      "pages": [
        "docs/train",
        "docs/playground",
        "docs/framework/crewai",
        "docs/framework/autogen",
        "docs/framework/praisonaiagents"
      ]
    },
    {
      "group": "User Interface",
      "pages": [
        "docs/ui/overview",
        "docs/ui/gradio",
        {
          "group": "Streamlit",
          "icon": "pen-paintbrush",
          "pages": [
            "docs/ui/streamlit",
            "docs/ui/streamlit/code-analysis-streamlit",
            "docs/ui/streamlit/hackathon-judge-streamlit",
            "docs/ui/streamlit/ollama-streamlit",
            "docs/ui/streamlit/deepseek-streamlit",
            "docs/ui/streamlit/gemini-streamlit"
          ]
        },
        "docs/ui/ui",
        "docs/ui/chat",
        "docs/ui/code"
      ]
    },
    {
      "group": "Deploy",
      "pages": [
        "docs/deploy/deploy",
        "docs/deploy/multi-agents-deploy",
        "docs/deploy/mcp-server-deploy",
        "docs/deploy/aws",
        "docs/deploy/googlecloud",
        "docs/deploy/remote-agents"
      ]
    },
    {
      "group": "Monitoring",
      "pages": [
        "docs/monitoring/agentops",
        "docs/monitoring/latency-tracking",
        "docs/features/telemetry"
      ]
    },
    {
      "group": "Developers",
      "pages": [
        "docs/developers/test",
        "docs/developers/agents-playbook",
        "docs/developers/wrapper",
        "docs/developers/wrapper-tools",
        "docs/developers/googlecolab",
        "docs/developers/googlecolab-tools",
        "docs/developers/local-development"
      ]
    },
    {
      "group": "Getting Started (No Code)",
      "pages": [
        "docs/nocode/introduction",
        "docs/nocode/tldr",
        "docs/nocode/installation",
        "docs/nocode/initialise",
        "docs/nocode/run",
        "docs/nocode/auto"
      ]
    },
    {
      "group": "API Reference",
      "pages": [
        "docs/api/praisonaiagents/index",
        "docs/api/praisonaiagents/agent/agent",
        "docs/api/praisonaiagents/agent/handoff",
        "docs/api/praisonaiagents/agents/agents",
        "docs/api/praisonaiagents/agents/autoagents",
        "docs/api/praisonaiagents/task/task",
        "docs/api/praisonaiagents/process/process",
        "docs/api/praisonaiagents/handoff/handoff",
        "docs/api/praisonaiagents/mcp/mcp",
        "docs/api/praisonaiagents/knowledge/knowledge",
        "docs/api/praisonaiagents/memory/memory",
        "docs/api/praisonaiagents/session"
      ]
    }
  ],
  "footerSocials": {
    "github": "https://github.com/MervinPraison/PraisonAI",
    "x": "https://x.com/MervinPraison",
    "youtube": "https://youtube.com/@MervinPraison"
  },
  "footer": {
    "links": [
      {
        "title": "Resources",
        "links": [
          {
            "label": "GitHub",
            "url": "https://github.com/MervinPraison/PraisonAI"
          },
          {
            "label": "Documentation",
            "url": "https://docs.praisonai.com"
          }
        ]
      },
      {
        "title": "Community",
        "links": [
          {
            "label": "Discussions",
            "url": "https://github.com/MervinPraison/PraisonAI/discussions"
          },
          {
            "label": "Twitter",
            "url": "https://x.com/MervinPraison"
          }
        ]
      }
    ]
  }
}<|MERGE_RESOLUTION|>--- conflicted
+++ resolved
@@ -275,14 +275,11 @@
         "docs/features/sessions",
         "docs/features/approval",
         "docs/features/guardrails",
-<<<<<<< HEAD
         "docs/features/handoffs",
         "docs/features/multi-provider-advanced",
         "docs/features/quality-based-rag"
-=======
         "docs/features/workflow-validation",
         "docs/features/handoffs"
->>>>>>> 5979bbdc
       ]
     },
     {
